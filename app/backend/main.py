import time
import logging
from contextlib import asynccontextmanager
from typing import AsyncGenerator
<<<<<<< HEAD
=======

import sentry_sdk

>>>>>>> a7270a0c
#
from beanie import init_beanie
from fastapi import Depends, FastAPI, Request
from starlette.middleware.cors import CORSMiddleware

#
from app.backend.core.config import app_configs, settings

#
from .core.database import User, db
from .users.manager import auth_backend, current_active_user, fastapi_users
<<<<<<< HEAD
from src.pipeline.paprocessing.run import PAProcessingPipeline
from .paprocessing.models import PAProcessingRequest
#
logging.basicConfig(level=logging.INFO)
logger = logging.getLogger(__name__)
#
pa_pipeline = PAProcessingPipeline(send_cloud_logs=True)
=======
from .users.schemas import UserCreate, UserRead, UserUpdate

>>>>>>> a7270a0c

@asynccontextmanager
async def lifespan(_application: FastAPI) -> AsyncGenerator:
    # startup
    await init_beanie(db, document_models=[User], skip_indexes=True)
    yield
    # shutdown


app = FastAPI(**app_configs, lifespan=lifespan)

app.add_middleware(
    CORSMiddleware,
    allow_origins=settings.CORS_ORIGINS,
    allow_origin_regex=settings.CORS_ORIGINS_REGEX,
    allow_credentials=True,
    allow_methods=("GET", "POST", "PUT", "PATCH", "DELETE", "OPTIONS"),
    allow_headers=settings.CORS_HEADERS,
)

<<<<<<< HEAD
=======
if settings.ENVIRONMENT.is_deployed:
    sentry_sdk.init(
        dsn=settings.SENTRY_DSN,
        environment=settings.ENVIRONMENT,
    )


>>>>>>> a7270a0c
# middleware test
@app.middleware("http")
async def add_process_time_header(request: Request, call_next):
    start_time = time.perf_counter()
    response = await call_next(request)
    process_time = time.perf_counter() - start_time
    response.headers["X-Process-Time"] = str(process_time)
    return response


app.include_router(
    fastapi_users.get_auth_router(auth_backend), prefix="/auth/jwt", tags=["auth"]
)
app.include_router(
    fastapi_users.get_register_router(UserRead, UserCreate),
    prefix="/auth",
    tags=["auth"],
)
app.include_router(
    fastapi_users.get_reset_password_router(),
    prefix="/auth",
    tags=["auth"],
)
app.include_router(
    fastapi_users.get_verify_router(UserRead),
    prefix="/auth",
    tags=["auth"],
)
app.include_router(
    fastapi_users.get_users_router(UserRead, UserUpdate),
    prefix="/users",
    tags=["users"],
)

@app.get("/authenticated-route")
async def authenticated_route(user: User = Depends(current_active_user)):
    return {"message": f"Hello {user.email}!"}


@app.get("/healthcheck", include_in_schema=False)
async def healthcheck() -> dict[str, str]:
    #
    return {"status": "We are doing ok!"}


@app.post("/process_pa")
async def process_pa(request: PAProcessingRequest):
    """
    Run the Prior Authorization Processing Pipeline.

    - Accepts file paths or URLs to PDF documents.
    - Optionally takes a case ID to group them.
    - Optionally sets `use_o1` to True if you want to use the O1 model for final determination.

    Returns JSON with the pipeline results, including:
      - caseId
      - message about success/failure
      - pipeline results stored in `pa_pipeline.results[caseId]`.
    """
    start_time = time.time()

    if request.caseId:
        pa_pipeline.caseId = request.caseId

    try:
        logger.info(
            f"Starting PAProcessingPipeline.run() for caseId={pa_pipeline.caseId}"
        )
        
        print(request.uploaded_files)

        # Validate and sanitize input data
        sanitized_files = [file for file in request.uploaded_files if file.endswith('.pdf')]
        
        await pa_pipeline.run(
            uploaded_files=sanitized_files,
            streamlit=request.streamlit,
            caseId=request.caseId if request.caseId is not None else "",
            use_o1=request.use_o1,
        )

        results_for_case = pa_pipeline.results.get(pa_pipeline.caseId, {})
        elapsed = round(time.time() - start_time, 2)

        return {
            "caseId": pa_pipeline.caseId,
            "message": f"PA processing completed in {elapsed} seconds.",
            "results": results_for_case,
        }

    except Exception as e:
        logger.error(f"Failed to process PA request: {str(e)}", exc_info=True)
        return {"caseId": pa_pipeline.caseId, "error": str(e), "results": {}}<|MERGE_RESOLUTION|>--- conflicted
+++ resolved
@@ -2,12 +2,6 @@
 import logging
 from contextlib import asynccontextmanager
 from typing import AsyncGenerator
-<<<<<<< HEAD
-=======
-
-import sentry_sdk
-
->>>>>>> a7270a0c
 #
 from beanie import init_beanie
 from fastapi import Depends, FastAPI, Request
@@ -19,7 +13,7 @@
 #
 from .core.database import User, db
 from .users.manager import auth_backend, current_active_user, fastapi_users
-<<<<<<< HEAD
+from .users.schemas import UserCreate, UserRead, UserUpdate
 from src.pipeline.paprocessing.run import PAProcessingPipeline
 from .paprocessing.models import PAProcessingRequest
 #
@@ -27,10 +21,6 @@
 logger = logging.getLogger(__name__)
 #
 pa_pipeline = PAProcessingPipeline(send_cloud_logs=True)
-=======
-from .users.schemas import UserCreate, UserRead, UserUpdate
-
->>>>>>> a7270a0c
 
 @asynccontextmanager
 async def lifespan(_application: FastAPI) -> AsyncGenerator:
@@ -51,16 +41,7 @@
     allow_headers=settings.CORS_HEADERS,
 )
 
-<<<<<<< HEAD
-=======
-if settings.ENVIRONMENT.is_deployed:
-    sentry_sdk.init(
-        dsn=settings.SENTRY_DSN,
-        environment=settings.ENVIRONMENT,
-    )
 
-
->>>>>>> a7270a0c
 # middleware test
 @app.middleware("http")
 async def add_process_time_header(request: Request, call_next):
