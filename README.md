# 🤖 AutoAuth: Streamlining Prior Authorization with Azure AI

![Python](https://img.shields.io/badge/python-3.9+-blue.svg)
![AI](https://img.shields.io/badge/AI-enthusiast-7F52FF.svg)
![GitHub stars](https://img.shields.io/github/stars/pablosalvador10/gbb-ai-hls-factory-prior-auth?style=social)
![Issues](https://img.shields.io/github/issues/pablosalvador10/gbb-ai-hls-factory-prior-auth)
![License](https://img.shields.io/github/license/pablosalvador10/gbb-ai-hls-factory-prior-auth)

> [!NOTE]
> Want to get started right away? In minutes, deploy with your OpenAI-enabled Azure subscription today!

<<<<<<< HEAD
[![Deploy To Azure](utils/images/deploytoazure.svg?sanitize=true)](https://portal.azure.com/#create/Microsoft.Template/uri/https%3A%2F%2Fraw.githubusercontent.com%2Fpablosalvador10%2Fgbb-ai-hls-factory-prior-auth%2Finfra%2Fmain.json)
[![Visualize](utils/images/visualizebutton.svg?sanitize=true)](http://armviz.io/#/?load=https%3A%2F%2Fraw.githubusercontent.com%2Fpablosalvador10%2Fgbb-ai-hls-factory-prior-auth%2Fdevops%2Finfra%2Fmain.json)
=======
[![Deploy To Azure](utils/images/deploytoazure.svg?sanitize=true)](https://portal.azure.com/#create/Microsoft.Template/uri/https%3A%2F%2Fraw.githubusercontent.com%2Fpablosalvador10%2Fgbb-ai-hls-factory-prior-auth%2Fmain%2Fdevops%2Finfra%2Fmain.json)
[![Visualize](utils/images/visualizebutton.svg?sanitize=true)](http://armviz.io/#/?load=https%3A%2F%2Fraw.githubusercontent.com%2Fpablosalvador10%2Fgbb-ai-hls-factory-prior-auth%2Fmain%2Fdevops%2Finfra%2Fmain.json)

>>>>>>> 7491b66b

## 🌍 Overview

Prior Authorization (PA) is a critical step in healthcare delivery, requiring providers to seek approval from payors before offering certain treatments. While essential for cost control and care management, the current PA process is often manual, fragmented, and time-consuming:

- **Provider Burden**: Physicians handle an average of **41 PA requests per week**, consuming **13 hours**—almost two full working days—leading to high administrative burdens (88% of physicians report it as high or extremely high). [\[1\]](https://www.ama-assn.org/)
- **Payor Costs**: Up to 75% of PA tasks are manual, costing around **$3.14 per request**, and can be reduced by up to 40% through AI-driven automation. [\[2\]](https://sagilityhealth.com/) [\[3\]](https://www.mckinsey.com/)
- **Patient Outcomes**: **93% of physicians** state PA delays necessary care, and **82% of patients** sometimes abandon treatments due to these delays. Even a one-week delay in critical treatments like cancer can increase mortality risk by 1.2–3.2%. [\[1\]](https://www.ama-assn.org/) [\[3\]](https://www.mckinsey.com/)

This repository aims to **streamline and automate** the PA process using Azure AI, Agentic workflows, and advanced reasoning models. By leveraging machine learning, OCR, and agentic retrieval-augmented generation (RAG), we can reduce human labor, cut costs, and ultimately improve patient care.

![PA Workflow](utils/images/paworflow.png)

**Note:** Our methodology, developed in collaboration with clinicals experts (MD and PharmD), is research-based and includes comprehensive case studies. For an in-depth understanding, please refer to our [article on Hashnode.](https://pabloaicorner.hashnode.dev/streamlining-prior-authorization-with-generative-ai).

## 🤖 Introducing AutoAuth

**AutoAuth** revolutionizes the Prior Authorization process through:

- **Intelligent Document Analysis**: OCR and LLM-driven extraction of clinical details from various document types.
- **Smart Policy Matching**: Agentic Rag laveraging Hybrid retrieval systems (Vector + BM25) identify relevant policies and criteria swiftly.
- **Advanced Reasoning Models**: Assess compliance against policies, recommend Approve/Deny decisions, or request additional info with full traceability.

![Solution Diagram](utils/images/diagram_latest.png)


**Note:** For comprehensive details, including technical architecture, customization steps, references, and additional documentation, please visit our **[GitHub Pages](https://pablosalvador10.github.io/gbb-ai-hls-factory-prior-auth)**.

## 🎉 Why This Repository?

1. **Faster Decisions & Cost Efficiency**:
   Transform days-long PA turnarounds into hours, drastically reducing administrative overhead and associated costs.

2. **Improved Patient Outcomes**:
   Accelerate treatment approvals, minimize delays in critical care, and enhance overall patient satisfaction.

3. **Automated Infrastructure**:
   Utilize pre-built Azure Bicep templates and one-click deployment to set up the necessary infrastructure—Azure OpenAI, Storage, Cognitive Services—without manual, time-consuming configurations.

<<<<<<< HEAD
4. **LLMOps & Evaluation with AI Studio**:
   Leverage Azure AI Studio for continuous model performance evaluation and prompt optimization. Implement robust LLMOps practices, ensuring consistent improvements in accuracy and reliability over time.
=======
4. **LLMOps & Evaluation with AI Foundry**:  
   Leverage Azure AI Foundry for continuous model performance evaluation and prompt optimization. Implement robust LLMOps practices, ensuring consistent improvements in accuracy and reliability over time.
>>>>>>> 7491b66b

5. **Agentic Interactions via Semantic Kernel**:
   Integrate Semantic Kernel to enable agentic interactions with the LLM, coordinating policy retrieval, data extraction, and decision-making steps efficiently and autonomously.

6. **Research-Proven Prompts & Fine-Tuning**:
   Benefit from research-backed prompt engineering strategies that improve precision and reduce hallucinations in model outputs, ensuring that the system’s recommendations align closely with clinical and policy requirements.

## 🚀 Quick Start

AutoAuth offers two flexible options to get started:

 + Deploy the Full AutoAuth Application (Front-End + Back-End) with One-Click Deploy
 - Integrate the AutoAuth SDK to Customize and Embed PA Microservices in Your Application

### One-Click Deploy (Full Application with UI)

Want to see AutoAuth in action right away? Use the One-Click Deploy option to instantly set up the core infrastructure, including the front-end and back-end, in your Azure environment. With just a single click, you’ll have everything you need to start exploring AutoAuth's end-to-end capabilities.

[![Deploy To Azure](utils/images/deploytoazure.svg?sanitize=true)](https://portal.azure.com/#create/Microsoft.Template/uri/https%3A%2F%2Fraw.githubusercontent.com%2Fpablosalvador10%2Fgbb-ai-hls-factory-prior-auth%2Fmain%2Fdevops%2Finfra%2Fmain.json)
[![Visualize](utils/images/visualizebutton.svg?sanitize=true)](http://armviz.io/#/?load=https%3A%2F%2Fraw.githubusercontent.com%2Fpablosalvador10%2Fgbb-ai-hls-factory-prior-auth%2Fmain%2Fdevops%2Finfra%2Fmain.json)

### Use the AutoAuth SDK to Build Custom Microservices

For those looking for greater flexibility, the AutoAuth SDK enables you to embed PA microservices into your existing applications. You can customize, integrate, and extend the PA workflows to suit your specific needs. This approach provides a highly modular, code-first experience for developers who want to build their own solutions.

> [!TIP]
> *Want to customize or learn more about configuration?*
> **[Read the detailed instructions on our GitHub Pages ➜](https://pablosalvador10.github.io/gbb-ai-hls-factory-prior-auth)**

You can seamlessly integrate Prior Authorization (PA) processing into your application using our SDK. The SDK allows you to run PA workflows programmatically, enabling you to automate the end-to-end process.

#### Example Usage

```python
from src.pipeline.paprocessing.run import PAProcessingPipeline

# Instantiate the PA processing pipeline
pa_pipeline = PAProcessingPipeline(send_cloud_logs=True)

# Run the pipeline with uploaded files
await pa_pipeline.run(uploaded_files=files, use_o1=True)
```
> [!TIP]
> To test the PA processing pipeline and get started, please refer to the notebook [`02-test-pa-workflow.ipynb`](./02-test-pa-workflow.ipynb).

#### ⚙️ Build and Expand the SDK

For those looking for greater flexibility, the AutoAuth SDK enables you to embed PA microservices into your existing applications. You can customize, integrate, and extend the PA workflows to suit your specific needs. This approach provides a highly modular, code-first experience for developers who want to build their own solutions.

#### Key Features of the AutoAuth SDK

- 📡 **Plug-and-Play API Integration with FastAPI**: Quickly expose Prior Authorization (PA) workflows as REST APIs, enabling system-to-system integrations.
- 🔄 **Modular and Extensible for Custom PA Workflows**: Customize and extend the SDK to fit your business logic and workflows.
- ⚡ **Rapid Deployment and Integration**: Minimal setup required to start automating PA workflows. Use FastAPI or other framework to expose endpoints and interact with the PA logic programmatically.

With the AutoAuth SDK, you have the flexibility to automate end-to-end Prior Authorization workflows or select specific components to integrate into your system. Whether you require a full application or a microservice solution, AutoAuth provides the tools you need.


## ✅ What's Next?

<<<<<<< HEAD
### Near-Term Goals
- [ ] **Public Image Availability**: Host container images publicly (e.g., on Azure Container Registry) for easier and more flexible deployments, built by this repo and CI/CD.
- [ ] **Multi-Language & Region Support**: Adapt LLM models and policies for multiple languages and healthcare regulatory environments.
- [ ] **API Management (APIM) Integration**: Introduce APIM for secure, scalable, and controlled access to the service’s endpoints.
- [ ] **Deeper LLMOps with AI Studio**: Extend AI Studio integration for advanced model lifecycle management, enhanced logging, continuous monitoring, and end-to-end orchestration.
=======
### Near-Term Goals.
- [ ] **Improve One-Click Deployment with Integrated Security and Landing Zone**: Enhance a one-click deployment solution a managed landing zone for streamlined setup and management.
- [ ] **Multi-Language & Region Support**: Adapt LLM models and policies for multiple languages and healthcare regulatory environments.  
- [ ] **Agentic Framework Leveraging Semantic Kernel**: Integrate the Agentic framework component using the Semantic Kernel as the core for context-aware and intelligent agent orchestration.
- [ ] **API Management (APIM) Integration**: Introduce APIM for secure, scalable, and controlled access to the service’s endpoints.  
- [ ] **Deeper LLMOps with AI Foundry**: Extend AI Foundry integration for advanced model lifecycle management, enhanced logging, continuous monitoring, and end-to-end orchestration.
>>>>>>> 7491b66b

## 🤝 Contributors & License

### Contributors

<table>
<tr>
    <td align="center" style="word-wrap: break-word; width: 150px; height: 150px">
        <a href=https://github.com/pablosalvador10>
            <img src=https://avatars.githubusercontent.com/u/31255154?v=4 width="100" style="border-radius:50%;padding-top:10px" alt="Pablo Salvador Lopez"/>
            <br />
            <sub style="font-size:14px"><b>Pablo Salvador Lopez</b></sub>
        </a>
    </td>
    <td align="center" style="word-wrap: break-word; width: 150px; height: 150px">
        <a href=https://github.com/marcjimz>
            <img src=https://avatars.githubusercontent.com/u/94473824?v=4 width="100" style="border-radius:50%;padding-top:10px" alt="Jin Lee"/>
            <br />
            <sub style="font-size:14px"><b>Jin Lee</b></sub>
        </a>
    </td>
    <td align="center" style="word-wrap: break-word; width: 150px; height: 150px">
        <a href=https://github.com/marcjimz>
            <img src=https://avatars.githubusercontent.com/u/4607826?v=4 width="100" style="border-radius:50%;padding-top:10px" alt="Marcin Jimenez"/>
            <br />
            <sub style="font-size:14px"><b>Marcin Jimenez</b></sub>
        </a>
    </td>
</tr>
</table>

**License:** [MIT License](./LICENSE)

### Disclaimer
> [!IMPORTANT]
> This software is provided for demonstration purposes only. It is not intended to be relied upon for any purpose. The creators of this software make no representations or warranties of any kind, express or implied, about the completeness, accuracy, reliability, suitability or availability with respect to the software or the information, products, services, or related graphics contained in the software for any purpose. Any reliance you place on such information is therefore strictly at your own risk.<|MERGE_RESOLUTION|>--- conflicted
+++ resolved
@@ -9,14 +9,9 @@
 > [!NOTE]
 > Want to get started right away? In minutes, deploy with your OpenAI-enabled Azure subscription today!
 
-<<<<<<< HEAD
-[![Deploy To Azure](utils/images/deploytoazure.svg?sanitize=true)](https://portal.azure.com/#create/Microsoft.Template/uri/https%3A%2F%2Fraw.githubusercontent.com%2Fpablosalvador10%2Fgbb-ai-hls-factory-prior-auth%2Finfra%2Fmain.json)
-[![Visualize](utils/images/visualizebutton.svg?sanitize=true)](http://armviz.io/#/?load=https%3A%2F%2Fraw.githubusercontent.com%2Fpablosalvador10%2Fgbb-ai-hls-factory-prior-auth%2Fdevops%2Finfra%2Fmain.json)
-=======
 [![Deploy To Azure](utils/images/deploytoazure.svg?sanitize=true)](https://portal.azure.com/#create/Microsoft.Template/uri/https%3A%2F%2Fraw.githubusercontent.com%2Fpablosalvador10%2Fgbb-ai-hls-factory-prior-auth%2Fmain%2Fdevops%2Finfra%2Fmain.json)
 [![Visualize](utils/images/visualizebutton.svg?sanitize=true)](http://armviz.io/#/?load=https%3A%2F%2Fraw.githubusercontent.com%2Fpablosalvador10%2Fgbb-ai-hls-factory-prior-auth%2Fmain%2Fdevops%2Finfra%2Fmain.json)
 
->>>>>>> 7491b66b
 
 ## 🌍 Overview
 
@@ -56,13 +51,8 @@
 3. **Automated Infrastructure**:
    Utilize pre-built Azure Bicep templates and one-click deployment to set up the necessary infrastructure—Azure OpenAI, Storage, Cognitive Services—without manual, time-consuming configurations.
 
-<<<<<<< HEAD
-4. **LLMOps & Evaluation with AI Studio**:
-   Leverage Azure AI Studio for continuous model performance evaluation and prompt optimization. Implement robust LLMOps practices, ensuring consistent improvements in accuracy and reliability over time.
-=======
 4. **LLMOps & Evaluation with AI Foundry**:  
    Leverage Azure AI Foundry for continuous model performance evaluation and prompt optimization. Implement robust LLMOps practices, ensuring consistent improvements in accuracy and reliability over time.
->>>>>>> 7491b66b
 
 5. **Agentic Interactions via Semantic Kernel**:
    Integrate Semantic Kernel to enable agentic interactions with the LLM, coordinating policy retrieval, data extraction, and decision-making steps efficiently and autonomously.
@@ -123,20 +113,12 @@
 
 ## ✅ What's Next?
 
-<<<<<<< HEAD
-### Near-Term Goals
-- [ ] **Public Image Availability**: Host container images publicly (e.g., on Azure Container Registry) for easier and more flexible deployments, built by this repo and CI/CD.
-- [ ] **Multi-Language & Region Support**: Adapt LLM models and policies for multiple languages and healthcare regulatory environments.
-- [ ] **API Management (APIM) Integration**: Introduce APIM for secure, scalable, and controlled access to the service’s endpoints.
-- [ ] **Deeper LLMOps with AI Studio**: Extend AI Studio integration for advanced model lifecycle management, enhanced logging, continuous monitoring, and end-to-end orchestration.
-=======
 ### Near-Term Goals.
 - [ ] **Improve One-Click Deployment with Integrated Security and Landing Zone**: Enhance a one-click deployment solution a managed landing zone for streamlined setup and management.
 - [ ] **Multi-Language & Region Support**: Adapt LLM models and policies for multiple languages and healthcare regulatory environments.  
 - [ ] **Agentic Framework Leveraging Semantic Kernel**: Integrate the Agentic framework component using the Semantic Kernel as the core for context-aware and intelligent agent orchestration.
 - [ ] **API Management (APIM) Integration**: Introduce APIM for secure, scalable, and controlled access to the service’s endpoints.  
 - [ ] **Deeper LLMOps with AI Foundry**: Extend AI Foundry integration for advanced model lifecycle management, enhanced logging, continuous monitoring, and end-to-end orchestration.
->>>>>>> 7491b66b
 
 ## 🤝 Contributors & License
 
@@ -170,6 +152,6 @@
 
 **License:** [MIT License](./LICENSE)
 
-### Disclaimer
-> [!IMPORTANT]
-> This software is provided for demonstration purposes only. It is not intended to be relied upon for any purpose. The creators of this software make no representations or warranties of any kind, express or implied, about the completeness, accuracy, reliability, suitability or availability with respect to the software or the information, products, services, or related graphics contained in the software for any purpose. Any reliance you place on such information is therefore strictly at your own risk.+---
+
+**Note:** Detailed information, technical architecture, customization steps, references, and further documentation are available on our **[GitHub Pages](https://pablosalvador10.github.io/gbb-ai-hls-factory-prior-auth)**.