--- conflicted
+++ resolved
@@ -4,19 +4,11 @@
 from typing import Any, Dict, List, Optional, Type, Union
 
 from colorama import Fore
-<<<<<<< HEAD
 from pydantic import BaseModel, ValidationError
-=======
+
+from src.aoai.aoai_helper import AzureOpenAIManager
+from src.pipeline.promptEngineering.prompt_manager import PromptManager
 from src.pipeline.utils import load_config
->>>>>>> d6ba8144
-
-from src.aoai.aoai_helper import AzureOpenAIManager
-<<<<<<< HEAD
-from src.pipeline.prompt_manager import PromptManager
-from utils.ml_logging import get_logger
-=======
-from src.pipeline.promptEngineering.prompt_manager import PromptManager
->>>>>>> d6ba8144
 
 
 class ClinicalDataExtractor:
@@ -35,22 +27,7 @@
         config_file: str = "ClinicalExtractor\\settings.yaml",
         azure_openai_client: Optional[AzureOpenAIManager] = None,
         prompt_manager: Optional[PromptManager] = None,
-<<<<<<< HEAD
-        max_tokens: int = 2048,
-        top_p: float = 0.8,
-        temperature: float = 0.7,
-        frequency_penalty: float = 0.0,
-        presence_penalty: float = 0.0,
-        PATIENT_PROMPT_NER_SYSTEM: Optional[str] = None,
-        PHYSICIAN_PROMPT_NER_SYSTEM: Optional[str] = None,
-        CLINICIAN_PROMPT_NER_SYSTEM: Optional[str] = None,
-        PATIENT_PROMPT_NER_USER: Optional[str] = None,
-        PHYSICIAN_PROMPT_NER_USER: Optional[str] = None,
-        CLINICIAN_PROMPT_NER_USER: Optional[str] = None,
-        local: bool = False,
-=======
         caseId: Optional[str] = None,
->>>>>>> d6ba8144
     ) -> None:
         """
         Initialize the ClinicalDataExtractor.
@@ -58,7 +35,7 @@
         Args:
             azure_openai_client: Optional AzureOpenAIManager instance. If None, initialized from environment.
             prompt_manager: Optional PromptManager instance. If None, a new one is created.
-            
+
         """
         self.config = load_config(config_file)
         self.run_config = self.config.get("run", {})
@@ -68,10 +45,11 @@
         self.caseId = caseId
         self.prefix = f"[caseID: {self.caseId}] " if self.caseId else ""
 
-
-        self.logger = get_logger(name=self.run_config['logging']['name'], 
-                                 level=self.run_config['logging']['level'], 
-                                 tracing_enabled=self.run_config['logging']['enable_tracing'])
+        self.logger = get_logger(
+            name=self.run_config["logging"]["name"],
+            level=self.run_config["logging"]["level"],
+            tracing_enabled=self.run_config["logging"]["enable_tracing"],
+        )
 
         if azure_openai_client is None:
             api_key = os.getenv("AZURE_OPENAI_KEY", None)
@@ -83,44 +61,6 @@
         self.azure_openai_client = azure_openai_client
 
         self.prompt_manager = prompt_manager or PromptManager()
-<<<<<<< HEAD
-
-        self.max_tokens = max_tokens
-        self.top_p = top_p
-        self.temperature = temperature
-        self.frequency_penalty = frequency_penalty
-        self.presence_penalty = presence_penalty
-
-        # Fall back to prompt_manager if prompts not provided
-        self.PATIENT_PROMPT_NER_SYSTEM = (
-            PATIENT_PROMPT_NER_SYSTEM
-            or self.prompt_manager.get_prompt("ner_patient_system.jinja")
-        )
-        self.PHYSICIAN_PROMPT_NER_SYSTEM = (
-            PHYSICIAN_PROMPT_NER_SYSTEM
-            or self.prompt_manager.get_prompt("ner_physician_system.jinja")
-        )
-        self.CLINICIAN_PROMPT_NER_SYSTEM = (
-            CLINICIAN_PROMPT_NER_SYSTEM
-            or self.prompt_manager.get_prompt("ner_clinician_system.jinja")
-        )
-        self.PATIENT_PROMPT_NER_USER = (
-            PATIENT_PROMPT_NER_USER
-            or self.prompt_manager.get_prompt("ner_patient_user.jinja")
-        )
-        self.PHYSICIAN_PROMPT_NER_USER = (
-            PHYSICIAN_PROMPT_NER_USER
-            or self.prompt_manager.get_prompt("ner_physician_user.jinja")
-        )
-        self.CLINICIAN_PROMPT_NER_USER = (
-            CLINICIAN_PROMPT_NER_USER
-            or self.prompt_manager.get_prompt("ner_clinician_user.jinja")
-        )
-
-        self.local = local
-=======
-       
->>>>>>> d6ba8144
 
     async def validate_with_field_level_correction(
         self, data: Dict[str, Any], model_class: Type[BaseModel]
@@ -187,13 +127,17 @@
             self.logger.info(Fore.CYAN + f"{self.prefix}\nExtracting patient data...")
 
             # Use provided values or default to self attributes
-            system_message_content = self.prompt_manager.get_prompt(self.patient_extraction_conf['system_prompt'])
-            user_prompt = self.prompt_manager.get_prompt(self.patient_extraction_conf['user_prompt'])
-            max_tokens = self.patient_extraction_conf['max_tokens'] 
-            top_p = self.patient_extraction_conf['top_p']
-            temperature = self.patient_extraction_conf['temperature']
-            frequency_penalty = self.patient_extraction_conf['frequency_penalty']
-            presence_penalty = self.patient_extraction_conf['presence_penalty']
+            system_message_content = self.prompt_manager.get_prompt(
+                self.patient_extraction_conf["system_prompt"]
+            )
+            user_prompt = self.prompt_manager.get_prompt(
+                self.patient_extraction_conf["user_prompt"]
+            )
+            max_tokens = self.patient_extraction_conf["max_tokens"]
+            top_p = self.patient_extraction_conf["top_p"]
+            temperature = self.patient_extraction_conf["temperature"]
+            frequency_penalty = self.patient_extraction_conf["frequency_penalty"]
+            presence_penalty = self.patient_extraction_conf["presence_penalty"]
 
             api_response_patient = (
                 await self.azure_openai_client.generate_chat_response(
@@ -233,13 +177,17 @@
         try:
             self.logger.info(Fore.CYAN + f"{self.prefix}\nExtracting physician data...")
             # Use provided values or default to self attributes
-            system_message_content = self.prompt_manager.get_prompt(self.physician_extraction_conf['system_prompt'])
-            user_prompt = self.prompt_manager.get_prompt(self.physician_extraction_conf['user_prompt'])
-            max_tokens = self.physician_extraction_conf['max_tokens'] 
-            top_p = self.physician_extraction_conf['top_p']
-            temperature = self.physician_extraction_conf['temperature']
-            frequency_penalty = self.physician_extraction_conf['frequency_penalty']
-            presence_penalty = self.physician_extraction_conf['presence_penalty']
+            system_message_content = self.prompt_manager.get_prompt(
+                self.physician_extraction_conf["system_prompt"]
+            )
+            user_prompt = self.prompt_manager.get_prompt(
+                self.physician_extraction_conf["user_prompt"]
+            )
+            max_tokens = self.physician_extraction_conf["max_tokens"]
+            top_p = self.physician_extraction_conf["top_p"]
+            temperature = self.physician_extraction_conf["temperature"]
+            frequency_penalty = self.physician_extraction_conf["frequency_penalty"]
+            presence_penalty = self.physician_extraction_conf["presence_penalty"]
 
             api_response_physician = (
                 await self.azure_openai_client.generate_chat_response(
@@ -279,13 +227,17 @@
         try:
             self.logger.info(Fore.CYAN + f"{self.prefix}\nExtracting clinician data...")
             # Use provided values or default to self attributes
-            system_message_content = self.prompt_manager.get_prompt(self.clinical_extraction_conf['system_prompt'])
-            user_prompt = self.prompt_manager.get_prompt(self.clinical_extraction_conf['user_prompt'])
-            max_tokens = self.clinical_extraction_conf['max_tokens'] 
-            top_p = self.clinical_extraction_conf['top_p']
-            temperature = self.clinical_extraction_conf['temperature']
-            frequency_penalty = self.clinical_extraction_conf['frequency_penalty']
-            presence_penalty = self.clinical_extraction_conf['presence_penalty']
+            system_message_content = self.prompt_manager.get_prompt(
+                self.clinical_extraction_conf["system_prompt"]
+            )
+            user_prompt = self.prompt_manager.get_prompt(
+                self.clinical_extraction_conf["user_prompt"]
+            )
+            max_tokens = self.clinical_extraction_conf["max_tokens"]
+            top_p = self.clinical_extraction_conf["top_p"]
+            temperature = self.clinical_extraction_conf["temperature"]
+            frequency_penalty = self.clinical_extraction_conf["frequency_penalty"]
+            presence_penalty = self.clinical_extraction_conf["presence_penalty"]
 
             api_response_clinician = (
                 await self.azure_openai_client.generate_chat_response(
@@ -339,15 +291,11 @@
                 image_files, ClinicalInformation
             )
 
-<<<<<<< HEAD
             (
-                (patient_data, patient_hist),
-                (physician_data, phys_hist),
-                (clinician_data, clin_hist),
+                (patient_data, _),
+                (physician_data, _),
+                (clinician_data, _),
             ) = await asyncio.gather(
-=======
-            (patient_data, _), (physician_data, _), (clinician_data, _) = await asyncio.gather(
->>>>>>> d6ba8144
                 patient_data_task, physician_data_task, clinician_data_task
             )
 
