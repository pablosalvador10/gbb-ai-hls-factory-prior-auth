--- conflicted
+++ resolved
@@ -20,21 +20,13 @@
     AzureDocumentIntelligenceManager,
 )
 from src.entraid.generate_id import generate_unique_id
-<<<<<<< HEAD
-from src.pipeline.agenticRag.run import AgenticRAG
-from src.pipeline.autoDetermination.run import AutoPADeterminator
-from src.pipeline.clinicalExtractor.run import ClinicalDataExtractor
-from src.pipeline.paprocessing.helpers import find_all_files
-from src.pipeline.paprocessing.models import (
-=======
+from src.extractors.pdfhandler import OCRHelper
 from src.pipeline.paprocessing.utils import find_all_files
 from src.pipeline.promptEngineering.models import (
->>>>>>> d6ba8144
     ClinicalInformation,
     PatientInformation,
     PhysicianInformation,
 )
-from src.extractors.pdfhandler import OCRHelper
 from src.pipeline.promptEngineering.prompt_manager import PromptManager
 from src.storage.blob_helper import AzureBlobManager
 from utils.ml_logging import get_logger
@@ -197,22 +189,7 @@
         self.clinical_data_extractor = ClinicalDataExtractor(
             azure_openai_client=self.azure_openai_client,
             prompt_manager=self.prompt_manager,
-<<<<<<< HEAD
-            max_tokens=self.max_tokens,
-            top_p=self.top_p,
-            temperature=self.temperature,
-            frequency_penalty=self.frequency_penalty,
-            presence_penalty=self.presence_penalty,
-            PATIENT_PROMPT_NER_SYSTEM=self.PATIENT_PROMPT_NER_SYSTEM,
-            PHYSICIAN_PROMPT_NER_SYSTEM=self.PHYSICIAN_PROMPT_NER_SYSTEM,
-            CLINICIAN_PROMPT_NER_SYSTEM=self.CLINICIAN_PROMPT_NER_SYSTEM,
-            PATIENT_PROMPT_NER_USER=self.PATIENT_PROMPT_NER_USER,
-            PHYSICIAN_PROMPT_NER_USER=self.PHYSICIAN_PROMPT_NER_USER,
-            CLINICIAN_PROMPT_NER_USER=self.CLINICIAN_PROMPT_NER_USER,
-            local=self.local,
-=======
             caseId=self.caseId,
->>>>>>> d6ba8144
         )
 
         self.agentic_rag = AgenticRAG(
@@ -221,35 +198,14 @@
             search_client=self.search_client,
             azure_blob_manager=self.blob_manager,
             document_intelligence_client=self.document_intelligence_client,
-<<<<<<< HEAD
-            max_tokens=self.max_tokens,
-            top_p=self.top_p,
-            temperature=self.temperature,
-            frequency_penalty=self.frequency_penalty,
-            presence_penalty=self.presence_penalty,
-            SYSTEM_PROMPT_QUERY_EXPANSION=self.SYSTEM_PROMPT_QUERY_EXPANSION,
-            SYSTEM_PROMPT_SUMMARIZE_POLICY=self.SYSTEM_PROMPT_SUMMARIZE_POLICY,
-            local=self.local,
-=======
             caseId=self.caseId,
->>>>>>> d6ba8144
         )
 
         self.auto_pa_determinator = AutoPADeterminator(
             azure_openai_client=self.azure_openai_client,
             azure_openai_client_o1=self.azure_openai_client_o1,
             prompt_manager=self.prompt_manager,
-<<<<<<< HEAD
-            max_tokens=self.max_tokens,
-            top_p=self.top_p,
-            temperature=self.temperature,
-            frequency_penalty=self.frequency_penalty,
-            presence_penalty=self.presence_penalty,
-            SYSTEM_PROMPT_PRIOR_AUTH=self.SYSTEM_PROMPT_PRIOR_AUTH,
-            local=self.local,
-=======
             caseId=self.caseId,
->>>>>>> d6ba8144
         )
 
     def upload_files_to_blob(
@@ -346,7 +302,7 @@
         except Exception as e:
             self.logger.error(f"Failed to process files: {e}")
             return self.temp_dir, []
-        
+
     def get_policy_text_from_blob(self, blob_url: str) -> str:
         """
         Retrieve policy text from the specified blob URL using Document Intelligence.
@@ -472,8 +428,12 @@
             A summarized version of the policy text.
         """
         self.logger.info(Fore.CYAN + "Summarizing Policy...")
-        system_message_content = self.prompt_manager.get_prompt("summarize_policy_system.jinja")
-        prompt_user_query_summary = self.prompt_manager.create_prompt_summary_policy(policy_text)
+        system_message_content = self.prompt_manager.get_prompt(
+            "summarize_policy_system.jinja"
+        )
+        prompt_user_query_summary = self.prompt_manager.create_prompt_summary_policy(
+            policy_text
+        )
         api_response_query = await self.azure_openai_client.generate_chat_response(
             query=prompt_user_query_summary,
             system_message_content=system_message_content,
@@ -488,15 +448,15 @@
         return api_response_query["response"]
 
     async def run(
-            self,
-            uploaded_files: List[str],
-            streamlit: bool = False,
-            caseId: str = None,
-            use_o1: bool = False,
-        ) -> None:
+        self,
+        uploaded_files: List[str],
+        streamlit: bool = False,
+        caseId: str = None,
+        use_o1: bool = False,
+    ) -> None:
         """
         Process documents as per the pipeline flow and store the outputs.
-    
+
         Steps:
         1. Process and extract images from uploaded PDF files.
         2. Extract patient, physician, and clinical data.
@@ -504,7 +464,7 @@
         4. Retrieve and possibly summarize policy.
         5. Generate final determination.
         6. Store and log results.
-    
+
         Args:
             uploaded_files: A list of PDF file paths to process.
             streamlit: Whether to update a Streamlit UI during processing.
@@ -512,16 +472,16 @@
             use_o1: Whether to attempt using O1 model first for final determination.
         """
         dynamic_logger_name = f"Case_{caseId}" if caseId else "PaProcessing"
-    
+
         if not uploaded_files:
             self.logger.info("No files provided for processing.")
             if streamlit:
                 st.error("No files provided for processing.")
             return
-    
+
         if caseId:
             self.caseId = caseId
-    
+
         tracer = trace.get_tracer(dynamic_logger_name)
         start_time = time.time()
         with tracer.start_as_current_span(f"{dynamic_logger_name}.run") as span:
@@ -534,82 +494,56 @@
             try:
                 temp_dir, image_files = self.process_uploaded_files(uploaded_files)
                 image_files = find_all_files(temp_dir, ["png"])
-    
+
                 if streamlit:
                     progress_bar = st.progress(0)
                     status_text = st.empty()
                     progress = 0
                     total_steps = 4
-    
+
                     status_text.write("🔍 **Analyzing clinical information...**")
                     progress += 1
                     progress_bar.progress(progress / total_steps)
-    
+
                 api_response_ner = await self.clinical_data_extractor.run(
                     image_files,
                     PatientInformation,
                     PhysicianInformation,
                     ClinicalInformation,
                 )
-    
+
                 clinical_info = api_response_ner.get("clinician_data")
                 patient_info = api_response_ner.get("patient_data")
                 physician_info = api_response_ner.get("physician_data")
 
                 self.log_output(
-                        data={
-                            'ocr_ner_results': {
-                                'patient_info': patient_info.model_dump(mode="json"),
-                                'physician_info': physician_info.model_dump(mode="json"),
-                                'clinical_info': clinical_info.model_dump(mode="json"),
-                            },
+                    data={
+                        "ocr_ner_results": {
+                            "patient_info": patient_info.model_dump(mode="json"),
+                            "physician_info": physician_info.model_dump(mode="json"),
+                            "clinical_info": clinical_info.model_dump(mode="json"),
                         },
-                        step="ocr_ner_extraction",
-                    )
-                
+                    },
+                    step="ocr_ner_extraction",
+                )
+
                 if streamlit:
                     status_text.write(
                         "🔎 **Expanding query and searching for policy...**"
                     )
                     progress += 1
                     progress_bar.progress(progress / total_steps)
-<<<<<<< HEAD
-
-                api_response_query = (
-                    await self.agentic_rag.expand_query_and_search_policy(clinical_info)
-                )
-                if api_response_query is None:
-                    raise ValueError("Query expansion and search returned None")
-
-                # Store query expansion response
-                self.log_output(
-                    api_response_query["response"],
-                    api_response_query["conversation_history"],
-                    step="query_expansion",
-                )
-
-                policy_location = self.agentic_rag.locate_policy(api_response_query)
-                if policy_location in ["No results found", "Error locating policy"]:
-                    self.logger.info("Policy not found.")
-                    if streamlit:
-                        status_text.error("Policy not found.")
-                        progress_bar.empty()
-                    return
-
-                policy_text = self.agentic_rag.get_policy_text_from_blob(
-                    policy_location
-                )
-                if policy_text is None:
-                    raise ValueError("Policy text extraction returned None")
-
-=======
-    
-                agenticrag_results = await self.agentic_rag.run(clinical_info, max_retries=3)
+
+                agenticrag_results = await self.agentic_rag.run(
+                    clinical_info, max_retries=3
+                )
                 policies = agenticrag_results.get("policies", [])
-    
+
                 if not policies:
-                    raise ValueError("No policies found for the given clinical information")
-    
+                    raise ValueError(
+                        "No policies found for the given clinical information"
+                    )
+
                 # TODO: Currently deterministically choosing the top 1 result. Improve this logic based on the use case.
                 policy_texts = []
                 policy_text = None
@@ -617,45 +551,38 @@
                     policy = policies[0]
                     policy_text = self.get_policy_text_from_blob(policy)
                     if policy_text is None:
-                        raise ValueError(f"Policy text extraction returned None for policy: {policy}")
+                        raise ValueError(
+                            f"Policy text extraction returned None for policy: {policy}"
+                        )
                     policy_texts.append(policy_text)
                 else:
-                    raise ValueError("No policies found for the given clinical information")
-    
->>>>>>> d6ba8144
+                    raise ValueError(
+                        "No policies found for the given clinical information"
+                    )
+
                 self.log_output(
                     data={
-                        'agenticrag_results': agenticrag_results,
+                        "agenticrag_results": agenticrag_results,
                     },
                     step="policy_search",
                 )
-    
+
                 async def summarize_policy_callback(text: str) -> str:
-<<<<<<< HEAD
-                    summary = await self.agentic_rag.summarize_policy(text)
+                    summary = await self.summarize_policy(text)
                     self.log_output(
                         {"summary_policy": summary}, [], step="summarize_policy"
                     )
-=======
-                    summary = await self.summarize_policy(text)
-                    self.log_output({"summary_policy": summary}, [], step="summarize_policy")
->>>>>>> d6ba8144
                     return summary
-    
+
                 if streamlit:
                     status_text.write("📝 **Generating final determination...**")
                     progress += 1
                     progress_bar.progress(progress / total_steps)
-<<<<<<< HEAD
 
                 (
                     final_determination,
                     final_conv_history,
-                ) = await self.auto_pa_determinator.generate_final_determination(
-=======
-    
-                final_determination, final_conv_history = await self.auto_pa_determinator.run(
->>>>>>> d6ba8144
+                ) = await self.auto_pa_determinator.run(
                     caseId=self.caseId,
                     patient_info=patient_info,
                     physician_info=physician_info,
@@ -664,13 +591,13 @@
                     summarize_policy_callback=summarize_policy_callback,
                     use_o1=use_o1,
                 )
-    
+
                 self.log_output(
                     {"pa_determination_results": final_determination},
                     final_conv_history,
                     step="llm_determination",
                 )
-    
+
                 if streamlit:
                     end_time = time.time()
                     execution_time = end_time - start_time
@@ -678,7 +605,7 @@
                         f"✅ **PA {self.caseId} Processing completed in {execution_time:.2f} seconds!**"
                     )
                     progress_bar.progress(1.0)
-    
+
             except Exception as e:
                 self.logger.error(
                     f"PAprocessing failed for {self.caseId}: {e}",
