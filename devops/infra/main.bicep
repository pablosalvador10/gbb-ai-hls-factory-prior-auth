--- conflicted
+++ resolved
@@ -71,10 +71,6 @@
 var name = toLower('${priorAuthName}')
 var uniqueSuffix = substring(uniqueString(resourceGroup().id), 0, 7)
 var storageServiceName = toLower(replace('storage-${name}-${uniqueSuffix}', '-', ''))
-<<<<<<< HEAD
-=======
-
->>>>>>> e22f8b02
 
 // @TODO: Replace with AVM module
 module docIntelligence 'modules/docintelligence.bicep' = {
